--- conflicted
+++ resolved
@@ -68,15 +68,8 @@
     <string name="enable_alert_vibrate_title" msgid="982817538757982090">"ንዘር"</string>
     <string name="use_full_volume_title" msgid="8581439612945182255">"ሙሉ ድምጽ ተጠቀም"</string>
     <string name="use_full_volume_summary" msgid="3560764277281704697">"ሌላ ድምጽ እና የአትረብሽ ምርጫዎችን ችላ በል"</string>
-<<<<<<< HEAD
-    <!-- no translation found for enable_channel_50_alerts_title (2793444925039251306) -->
-    <skip />
-    <!-- no translation found for enable_channel_50_alerts_summary (1638919917695623789) -->
-    <skip />
-=======
     <string name="enable_area_update_info_alerts_title" msgid="2793444925039251306">"የአካባቢ ዝማኔ ስርጭቶች"</string>
     <string name="enable_area_update_info_alerts_summary" msgid="1638919917695623789">"በሲም ሁኔታ ውስጥ የዝማኔ መረጃን አሳይ"</string>
->>>>>>> 424bb84c
     <string name="category_dev_settings_title" msgid="6194393458398329994">"የገንቢዎች አማራጮች"</string>
     <string name="cmas_category_heading" msgid="3923503130776640717">"የማንቂያ ምድብ፦"</string>
     <string name="cmas_category_geo" msgid="4979494217069688527">"ጂኦፊዚካል"</string>
