<?xml version="1.0" encoding="UTF-8"?>
<!--  Copyright (C) 2011 The Android Open Source Project

     Licensed under the Apache License, Version 2.0 (the "License");
     you may not use this file except in compliance with the License.
     You may obtain a copy of the License at

          http://www.apache.org/licenses/LICENSE-2.0

     Unless required by applicable law or agreed to in writing, software
     distributed under the License is distributed on an "AS IS" BASIS,
     WITHOUT WARRANTIES OR CONDITIONS OF ANY KIND, either express or implied.
     See the License for the specific language governing permissions and
     limitations under the License.
 -->

<resources xmlns:android="http://schemas.android.com/apk/res/android"
    xmlns:xliff="urn:oasis:names:tc:xliff:document:1.2">
    <string name="app_label" msgid="7559008249836700599">"셀 브로드캐스트"</string>
    <string name="sms_cb_settings" msgid="3795852619005211509">"긴급 경보"</string>
    <string name="cell_broadcast_settings_not_available" msgid="2612364350745967915">"이 사용자는 셀 브로드캐스트 설정을 사용할 수 없습니다."</string>
    <string name="button_dismiss" msgid="1234221657930516287">"확인"</string>
    <string name="no_cell_broadcasts" msgid="5409324337492758562">"사용자 지역에 표시된 경보가 없습니다. 설정 메뉴 옵션을 사용하여 경보 설정을 변경할 수 있습니다."</string>
    <string name="menu_preferences" msgid="3596514894131599202">"설정"</string>
    <string name="menu_delete_all" msgid="3940997343921149800">"브로드캐스트 삭제"</string>
    <string name="message_options" msgid="3178489901903589574">"메시지 옵션"</string>
    <string name="menu_view_details" msgid="1040989019045280975">"세부정보 보기"</string>
    <string name="menu_delete" msgid="128380070910799366">"브로드캐스트 삭제"</string>
    <string name="view_details_title" msgid="1780427629491781473">"알리미 세부정보"</string>
    <string name="confirm_delete_broadcast" msgid="2540199303730232322">"브로드캐스트를 삭제하시겠습니까?"</string>
    <string name="confirm_delete_all_broadcasts" msgid="2924444089047280871">"수신된 모든 브로드캐스트 메시지를 삭제하시겠습니까?"</string>
    <string name="button_delete" msgid="4672451757925194350">"삭제"</string>
    <string name="button_cancel" msgid="7479958360523246140">"취소"</string>
    <string name="etws_earthquake_warning" msgid="6428741104423152511">"지진 경고"</string>
    <string name="etws_tsunami_warning" msgid="6173964105145900312">"해일 경고"</string>
    <string name="etws_earthquake_and_tsunami_warning" msgid="662449983177407681">"지진 및 해일 경고"</string>
    <string name="etws_test_message" msgid="8447820262584381894">"ETWS 테스트 메시지"</string>
    <string name="etws_other_emergency_type" msgid="5233080551309721499">"비상사태 경고"</string>
<<<<<<< HEAD
    <string name="cmas_presidential_level_alert" msgid="1209234030582361001">"위급재난문자"</string>
=======
    <string name="cmas_presidential_level_alert" msgid="1209234030582361001">"정부 경보"</string>
>>>>>>> b24bc24f
    <string name="cmas_extreme_alert" msgid="2588720613319969289">"비상사태 경보: 긴급"</string>
    <string name="cmas_severe_alert" msgid="4135809475315826913">"비상사태 경보: 심각"</string>
    <string name="cmas_amber_alert" msgid="6154867710264778887">"아동 유괴(황색 경보)"</string>
    <string name="cmas_required_monthly_test" msgid="6464047268150108932">"비상사태 경보 월별 테스트"</string>
    <string name="cmas_exercise_alert" msgid="2892255514938370321">"비상사태 경보(테스트)"</string>
    <string name="cmas_operator_defined_alert" msgid="8755372450810011476">"비상사태 경보(통신사)"</string>
    <string name="pws_other_message_identifiers" msgid="1813329661891149820">"비상사태 경고"</string>
    <string name="cb_other_message_identifiers" msgid="5790068194529377210">"브로드캐스트 메시지"</string>
    <string name="emergency_alerts_title" msgid="6605036374197485429">"경보"</string>
    <string name="notification_channel_broadcast_messages" msgid="880704362482824524">"브로드캐스트 메시지"</string>
    <string name="enable_emergency_alerts_title" msgid="2103482403462548059">"경보 허용"</string>
    <string name="enable_emergency_alerts_summary" msgid="8171013771243907245">"긴급 알림 수신"</string>
    <string name="alert_reminder_interval_title" msgid="7466642011937564868">"경보 알림음"</string>
    <string name="enable_alert_speech_title" msgid="8052104771053526941">"경고 메시지를 음성 언어로 표시"</string>
    <string name="enable_alert_speech_summary" msgid="356086178962268831">"비상사태 경고 메시지를 TTS 기능을 사용하여 음성 언어로 알림"</string>
<<<<<<< HEAD
    <string name="emergency_alert_history_title" msgid="8310173569237268431">"긴급 경보 내역"</string>
=======
    <string name="emergency_alert_history_title" msgid="8310173569237268431">"비상 경보 내역"</string>
>>>>>>> b24bc24f
    <string name="alert_preferences_title" msgid="6001469026393248468">"경보 환경설정"</string>
    <string name="enable_etws_test_alerts_title" msgid="3593533226735441539">"ETWS 테스트 브로드캐스트"</string>
    <string name="enable_etws_test_alerts_summary" msgid="8746155402612927306">"지진 해일 경보 시스템용 테스트 브로드캐스트"</string>
    <string name="enable_cmas_extreme_threat_alerts_title" msgid="5416260219062637770">"긴급한 위협"</string>
    <string name="enable_cmas_extreme_threat_alerts_summary" msgid="5832146246627518123">"생명 및 재산에 대한 긴급한 위협"</string>
    <string name="enable_cmas_severe_threat_alerts_title" msgid="1066172973703410042">"심각한 위협"</string>
    <string name="enable_cmas_severe_threat_alerts_summary" msgid="5292443310309039223">"생명 및 재산에 대한 심각한 위협"</string>
    <string name="enable_cmas_amber_alerts_title" msgid="1475030503498979651">"황색 경보"</string>
    <string name="enable_cmas_amber_alerts_summary" msgid="4495233280416889667">"아동 유괴 긴급상황 공지"</string>
    <string name="enable_cmas_test_alerts_title" msgid="9000272842269750162">"CMAS 테스트 브로드캐스트"</string>
    <string name="enable_cmas_test_alerts_summary" msgid="2694842049601559724">"모바일 경보 시스템(CMAS)용 테스트 브로드캐스트"</string>
    <string name="enable_alert_vibrate_title" msgid="982817538757982090">"진동"</string>
    <string name="use_full_volume_title" msgid="8581439612945182255">"최대 볼륨 사용"</string>
    <string name="use_full_volume_summary" msgid="3560764277281704697">"기타 볼륨 및 알림 일시중지 환경설정 무시"</string>
    <string name="enable_area_update_info_alerts_title" msgid="3442042268424617226">"지역 업데이트 방송"</string>
    <string name="enable_area_update_info_alerts_summary" msgid="6437816607144264910">"SIM 상태에 업데이트 정보 표시"</string>
    <string name="category_dev_settings_title" msgid="6194393458398329994">"개발자 옵션"</string>
    <string name="cmas_category_heading" msgid="3923503130776640717">"알리미 카테고리:"</string>
    <string name="cmas_category_geo" msgid="4979494217069688527">"지구 물리"</string>
    <string name="cmas_category_met" msgid="7563732573851773537">"기상"</string>
    <string name="cmas_category_safety" msgid="2986472639641883453">"안전"</string>
    <string name="cmas_category_security" msgid="2549520159044403704">"보안"</string>
    <string name="cmas_category_rescue" msgid="4907571719983321086">"구조"</string>
    <string name="cmas_category_fire" msgid="3331981591918341119">"화재"</string>
    <string name="cmas_category_health" msgid="312569774587117324">"건강"</string>
    <string name="cmas_category_env" msgid="9213088574227522961">"환경"</string>
    <string name="cmas_category_transport" msgid="5014901635987361642">"교통"</string>
    <string name="cmas_category_infra" msgid="3558151044446851398">"인프라"</string>
    <string name="cmas_category_cbrne" msgid="240421557913603971">"화학/생물학/원자력/폭발물"</string>
    <string name="cmas_category_other" msgid="6158932360790744360">"기타"</string>
    <string name="cmas_response_heading" msgid="4205379547245540163">"대응 유형:"</string>
    <string name="cmas_response_shelter" msgid="7301175579079615909">"대피"</string>
    <string name="cmas_response_evacuate" msgid="5833170084430021095">"소개"</string>
    <string name="cmas_response_prepare" msgid="8428073909753758319">"준비"</string>
    <string name="cmas_response_execute" msgid="284719420769568493">"실행"</string>
    <string name="cmas_response_monitor" msgid="681400164440495749">"모니터"</string>
    <string name="cmas_response_avoid" msgid="156419597612629270">"예방"</string>
    <string name="cmas_response_assess" msgid="9043534222710563415">"평가"</string>
    <string name="cmas_response_none" msgid="5149009359674452959">"없음"</string>
    <string name="cmas_severity_heading" msgid="8437057117822305243">"심각도:"</string>
    <string name="cmas_severity_extreme" msgid="1312013282860183082">"긴급"</string>
    <string name="cmas_severity_severe" msgid="7504359209737074524">"위험"</string>
    <string name="cmas_urgency_heading" msgid="8218282767913431492">"긴급:"</string>
    <string name="cmas_urgency_immediate" msgid="1577485208196449288">"즉시"</string>
    <string name="cmas_urgency_expected" msgid="6830831119872375936">"예상"</string>
    <string name="cmas_certainty_heading" msgid="8374669249736439193">"확실성:"</string>
    <string name="cmas_certainty_observed" msgid="3668549749352106472">"주시"</string>
    <string name="cmas_certainty_likely" msgid="4254497828943291749">"주의 요망"</string>
    <string name="delivery_time_heading" msgid="5980836543433619329">"받은 시간:"</string>
    <string name="notification_multiple" msgid="5121978148152124860">"읽지 않은 경보 <xliff:g id="COUNT">%s</xliff:g>개"</string>
    <string name="notification_multiple_title" msgid="1523638925739947855">"새 경보"</string>
    <string name="show_cmas_opt_out_summary" msgid="4370292554938680862">"위급재난문자가 아닌 첫 번째 CMAS(민간 이동통신 경보체계) 알림을 표시한 뒤에 선택 해제 대화상자를 표시합니다."</string>
    <string name="show_cmas_opt_out_title" msgid="9182104842820171132">"선택 해제 대화상자 표시"</string>
    <string name="cmas_opt_out_dialog_text" msgid="7529010670998259128">"현재 긴급 경보를 수신하고 있습니다. 긴급 경보를 계속 수신하시겠습니까?"</string>
    <string name="cmas_opt_out_button_yes" msgid="7248930667195432936">"예"</string>
    <string name="cmas_opt_out_button_no" msgid="3110484064328538553">"아니요"</string>
    <string name="cb_list_activity_title" msgid="1433502151877791724">"긴급 경보 내역"</string>
  <string-array name="alert_reminder_interval_entries">
    <item msgid="6595211083588795160">"한 번"</item>
    <item msgid="9097229303902157183">"2분마다"</item>
    <item msgid="5718214950343391480">"5분마다"</item>
    <item msgid="3863339891188103437">"15분마다"</item>
    <item msgid="6868848414437854609">"사용 안함"</item>
  </string-array>
</resources><|MERGE_RESOLUTION|>--- conflicted
+++ resolved
@@ -36,11 +36,7 @@
     <string name="etws_earthquake_and_tsunami_warning" msgid="662449983177407681">"지진 및 해일 경고"</string>
     <string name="etws_test_message" msgid="8447820262584381894">"ETWS 테스트 메시지"</string>
     <string name="etws_other_emergency_type" msgid="5233080551309721499">"비상사태 경고"</string>
-<<<<<<< HEAD
-    <string name="cmas_presidential_level_alert" msgid="1209234030582361001">"위급재난문자"</string>
-=======
     <string name="cmas_presidential_level_alert" msgid="1209234030582361001">"정부 경보"</string>
->>>>>>> b24bc24f
     <string name="cmas_extreme_alert" msgid="2588720613319969289">"비상사태 경보: 긴급"</string>
     <string name="cmas_severe_alert" msgid="4135809475315826913">"비상사태 경보: 심각"</string>
     <string name="cmas_amber_alert" msgid="6154867710264778887">"아동 유괴(황색 경보)"</string>
@@ -56,11 +52,7 @@
     <string name="alert_reminder_interval_title" msgid="7466642011937564868">"경보 알림음"</string>
     <string name="enable_alert_speech_title" msgid="8052104771053526941">"경고 메시지를 음성 언어로 표시"</string>
     <string name="enable_alert_speech_summary" msgid="356086178962268831">"비상사태 경고 메시지를 TTS 기능을 사용하여 음성 언어로 알림"</string>
-<<<<<<< HEAD
-    <string name="emergency_alert_history_title" msgid="8310173569237268431">"긴급 경보 내역"</string>
-=======
     <string name="emergency_alert_history_title" msgid="8310173569237268431">"비상 경보 내역"</string>
->>>>>>> b24bc24f
     <string name="alert_preferences_title" msgid="6001469026393248468">"경보 환경설정"</string>
     <string name="enable_etws_test_alerts_title" msgid="3593533226735441539">"ETWS 테스트 브로드캐스트"</string>
     <string name="enable_etws_test_alerts_summary" msgid="8746155402612927306">"지진 해일 경보 시스템용 테스트 브로드캐스트"</string>
@@ -112,12 +104,12 @@
     <string name="delivery_time_heading" msgid="5980836543433619329">"받은 시간:"</string>
     <string name="notification_multiple" msgid="5121978148152124860">"읽지 않은 경보 <xliff:g id="COUNT">%s</xliff:g>개"</string>
     <string name="notification_multiple_title" msgid="1523638925739947855">"새 경보"</string>
-    <string name="show_cmas_opt_out_summary" msgid="4370292554938680862">"위급재난문자가 아닌 첫 번째 CMAS(민간 이동통신 경보체계) 알림을 표시한 뒤에 선택 해제 대화상자를 표시합니다."</string>
+    <string name="show_cmas_opt_out_summary" msgid="4370292554938680862">"대통령령 경보가 아닌 첫 번째 CMAS(민간 이동통신 경보체계) 알림을 표시한 뒤에 선택 해제 대화상자를 표시합니다."</string>
     <string name="show_cmas_opt_out_title" msgid="9182104842820171132">"선택 해제 대화상자 표시"</string>
-    <string name="cmas_opt_out_dialog_text" msgid="7529010670998259128">"현재 긴급 경보를 수신하고 있습니다. 긴급 경보를 계속 수신하시겠습니까?"</string>
+    <string name="cmas_opt_out_dialog_text" msgid="7529010670998259128">"현재 긴급 알림을 수신하고 있습니다. 긴급 알림을 계속 수신하시겠습니까?"</string>
     <string name="cmas_opt_out_button_yes" msgid="7248930667195432936">"예"</string>
     <string name="cmas_opt_out_button_no" msgid="3110484064328538553">"아니요"</string>
-    <string name="cb_list_activity_title" msgid="1433502151877791724">"긴급 경보 내역"</string>
+    <string name="cb_list_activity_title" msgid="1433502151877791724">"비상사태 경고 기록"</string>
   <string-array name="alert_reminder_interval_entries">
     <item msgid="6595211083588795160">"한 번"</item>
     <item msgid="9097229303902157183">"2분마다"</item>
