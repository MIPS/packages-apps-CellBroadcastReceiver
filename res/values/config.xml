<?xml version="1.0" encoding="utf-8"?>
<!-- Copyright (C) 2011 The Android Open Source Project

     Licensed under the Apache License, Version 2.0 (the "License");
     you may not use this file except in compliance with the License.
     You may obtain a copy of the License at

          http://www.apache.org/licenses/LICENSE-2.0

     Unless required by applicable law or agreed to in writing, software
     distributed under the License is distributed on an "AS IS" BASIS,
     WITHOUT WARRANTIES OR CONDITIONS OF ANY KIND, either express or implied.
     See the License for the specific language governing permissions and
     limitations under the License.
-->

<resources>
    <!-- Whether to enable ETWS settings (Japan) -->
    <bool name="show_etws_settings">false</bool>
    <!-- Whether to always sound CBS alerts at full volume -->
    <bool name="use_full_volume">false</bool>
    <!-- Whether to enable CMAS settings (United States) -->
    <bool name="show_cmas_settings">true</bool>
    <!-- Whether to append date-time to the alert title -->
    <bool name="show_date_time_title">false</bool>
    <!-- Additional cell broadcast channels to enable -->
    <string-array name="additional_cbs_channels_strings" translatable="false"></string-array>
    <!-- Emergecny alert tone duration in milliseconds. -1 indicates playing the tone with the tone's duration -->
    <integer name="alert_duration">-1</integer>
    <!-- Whether to compare message body when performing message duplicate dection -->
    <bool name="duplicate_compare_body">false</bool>
<<<<<<< HEAD
    <!-- Whether to enable audio alert for non emergency broadcasts on FEATURE_WATCH devices -->
    <bool name="watch_enable_non_emergency_audio">false</bool>
=======
>>>>>>> b24bc24f
</resources><|MERGE_RESOLUTION|>--- conflicted
+++ resolved
@@ -29,9 +29,4 @@
     <integer name="alert_duration">-1</integer>
     <!-- Whether to compare message body when performing message duplicate dection -->
     <bool name="duplicate_compare_body">false</bool>
-<<<<<<< HEAD
-    <!-- Whether to enable audio alert for non emergency broadcasts on FEATURE_WATCH devices -->
-    <bool name="watch_enable_non_emergency_audio">false</bool>
-=======
->>>>>>> b24bc24f
 </resources>