<?xml version="1.0" encoding="UTF-8"?>
<!--  Copyright (C) 2011 The Android Open Source Project

     Licensed under the Apache License, Version 2.0 (the "License");
     you may not use this file except in compliance with the License.
     You may obtain a copy of the License at

          http://www.apache.org/licenses/LICENSE-2.0

     Unless required by applicable law or agreed to in writing, software
     distributed under the License is distributed on an "AS IS" BASIS,
     WITHOUT WARRANTIES OR CONDITIONS OF ANY KIND, either express or implied.
     See the License for the specific language governing permissions and
     limitations under the License.
 -->

<resources xmlns:android="http://schemas.android.com/apk/res/android"
    xmlns:xliff="urn:oasis:names:tc:xliff:document:1.2">
    <string name="app_label" msgid="7559008249836700599">"Cell Broadcasts"</string>
    <string name="sms_cb_settings" msgid="971917159442705371">"اعدادات بث الشبكة"</string>
    <string name="cell_broadcast_settings_not_available" msgid="2612364350745967915">"إعدادات البث الخلوي غير متوفّرة لهذا المستخدم"</string>
    <string name="button_dismiss" msgid="1234221657930516287">"موافق"</string>
    <string name="no_cell_broadcasts" msgid="5409324337492758562">"لا تتوفر اشعارات نشطة في منطقتك. يمكنك تغيير إعدادات التنبيه باستخدام خيار قائمة الإعدادات."</string>
    <string name="menu_preferences" msgid="3596514894131599202">"الإعدادات"</string>
    <string name="menu_delete_all" msgid="3940997343921149800">"حذف مجموعات البث"</string>
    <string name="message_options" msgid="3178489901903589574">"خيارات الرسائل"</string>
    <string name="menu_view_details" msgid="1040989019045280975">"عرض التفاصيل"</string>
    <string name="menu_delete" msgid="128380070910799366">"حذف بث"</string>
    <string name="view_details_title" msgid="1780427629491781473">"تفاصيل التنبيه"</string>
    <string name="confirm_delete_broadcast" msgid="2540199303730232322">"هل تريد حذف هذا البث؟"</string>
    <string name="confirm_delete_all_broadcasts" msgid="2924444089047280871">"هل تريد حذف جميع رسائل البث المستلمة؟"</string>
    <string name="button_delete" msgid="4672451757925194350">"حذف"</string>
    <string name="button_cancel" msgid="7479958360523246140">"إلغاء"</string>
    <string name="etws_earthquake_warning" msgid="6428741104423152511">"تحذير الزلزال"</string>
    <string name="etws_tsunami_warning" msgid="6173964105145900312">"تحذير تسونامي"</string>
    <string name="etws_earthquake_and_tsunami_warning" msgid="662449983177407681">"تحذير الزلزال وتسونامي"</string>
    <string name="etws_test_message" msgid="8447820262584381894">"‏رسالة ETWS التجريبية"</string>
    <string name="etws_other_emergency_type" msgid="5233080551309721499">"تحذير الطوارئ"</string>
    <string name="cmas_presidential_level_alert" msgid="1209234030582361001">"التنبيه الرئاسي"</string>
    <string name="cmas_extreme_alert" msgid="2588720613319969289">"تنبيه الطوارئ: قصوى"</string>
    <string name="cmas_severe_alert" msgid="4135809475315826913">"تنبيه الطوارئ: خطيرة"</string>
    <string name="cmas_amber_alert" msgid="6154867710264778887">"اختطاف طفل (تنبيه كهرماني)"</string>
    <string name="cmas_required_monthly_test" msgid="6464047268150108932">"الاختبار الشهري لتنبيه الطوارئ"</string>
    <string name="cmas_exercise_alert" msgid="2892255514938370321">"تنبيه الطوارئ (تجريبي)"</string>
    <string name="cmas_operator_defined_alert" msgid="8755372450810011476">"تنبيه الطوارئ (مشغل شبكة الجوال)"</string>
    <string name="pws_other_message_identifiers" msgid="1813329661891149820">"تنبيه الطوارئ"</string>
    <string name="cb_other_message_identifiers" msgid="7083176204482365281">"بث الخلية"</string>
    <string name="emergency_alert_settings_title" msgid="5427868392642771940">"إعدادات اشعارات الطوارئ"</string>
    <string name="enable_emergency_alerts_title" msgid="1411195469162410084">"تشغيل الإشعارات"</string>
    <string name="enable_emergency_alerts_summary" msgid="5932655529367149358">"عرض مجموعات بث اشعارات الطوارئ"</string>
    <string name="alert_reminder_interval_title" msgid="3283595202268218149">"تذكير التنبيه"</string>
    <string name="enable_alert_speech_title" msgid="8052104771053526941">"نطق رسالة التنبيه"</string>
    <string name="enable_alert_speech_summary" msgid="356086178962268831">"استخدام ميزة تحويل النص إلى كلام لنطق رسائل اشعارات الطوارئ"</string>
    <string name="category_etws_settings_title" msgid="4072774251965938576">"‏إعدادات ETWS"</string>
    <string name="enable_etws_test_alerts_title" msgid="2569886288897109169">"‏عرض نشرات اختبار ETWS"</string>
    <string name="enable_etws_test_alerts_summary" msgid="7988690174166347072">"عرض مجموعات البث التجريبية لنظام التحذير المبكر من موجات تسونامي عقب الزلازل"</string>
    <string name="enable_cmas_extreme_threat_alerts_title" msgid="215650211797464620">"عرض المخاطر القصوى"</string>
    <string name="enable_cmas_extreme_threat_alerts_summary" msgid="2493139961243300290">"عرض اشعارات الخطورة القصوى على الحياة والممتلكات"</string>
    <string name="enable_cmas_severe_threat_alerts_title" msgid="8008941231371565775">"عرض المخاطر البالغة"</string>
    <string name="enable_cmas_severe_threat_alerts_summary" msgid="4089299793459943222">"عرض اشعارات المخاطر البالغة على الحياة والممتلكات"</string>
    <string name="enable_cmas_amber_alerts_title" msgid="997138378272381777">"‏عرض اشعارات اختطاف الأطفال (AMBER)"</string>
    <string name="enable_cmas_amber_alerts_summary" msgid="8423617548641801387">"‏عرض نشرات طوارئ اختطاف طفل (نظام إنذار اختطاف الأطفال AMBER)"</string>
    <string name="enable_cmas_test_alerts_title" msgid="8620213090932770270">"‏عرض نشرات اختبار CMAS"</string>
    <string name="enable_cmas_test_alerts_summary" msgid="2935171596891733844">"عرض نشرات الاختبار في نظام التنبيه التجاري عبر الجوال"</string>
    <string name="enable_alert_vibrate_title" msgid="982817538757982090">"اهتزاز"</string>
    <string name="enable_alert_vibrate_summary" msgid="4328060563316778589">"اهتزاز عند التنبيه"</string>
    <string name="category_brazil_settings_title" msgid="6343130548572319922">"إعدادات البرازيل"</string>
    <string name="enable_channel_50_alerts_title" msgid="2818924064446974167">"عرض مجموعات بث القناة 50"</string>
    <string name="enable_channel_50_alerts_summary" msgid="7507770011325273009">"تستخدم القناة 50 في البرازيل للحصول على معلومات تحديث المنطقة"</string>
    <string name="category_dev_settings_title" msgid="6194393458398329994">"خيارات مطور البرامج"</string>
    <string name="cmas_category_heading" msgid="3923503130776640717">"فئة التنبيه:"</string>
    <string name="cmas_category_geo" msgid="4979494217069688527">"جيوفيزيائي"</string>
    <string name="cmas_category_met" msgid="7563732573851773537">"الأرصاد الجوية"</string>
    <string name="cmas_category_safety" msgid="2986472639641883453">"السلامة"</string>
    <string name="cmas_category_security" msgid="2549520159044403704">"الأمن"</string>
    <string name="cmas_category_rescue" msgid="4907571719983321086">"إنقاذ"</string>
    <string name="cmas_category_fire" msgid="3331981591918341119">"ناري"</string>
    <string name="cmas_category_health" msgid="312569774587117324">"الصحة"</string>
    <string name="cmas_category_env" msgid="9213088574227522961">"بيئي"</string>
    <string name="cmas_category_transport" msgid="5014901635987361642">"وسائل النقل"</string>
    <string name="cmas_category_infra" msgid="3558151044446851398">"البنية الأساسية"</string>
    <string name="cmas_category_cbrne" msgid="240421557913603971">"كيميائي/بيولوجي/نووي/متفجرات"</string>
    <string name="cmas_category_other" msgid="6158932360790744360">"أخرى"</string>
    <string name="cmas_response_heading" msgid="4205379547245540163">"نوع الرد:"</string>
    <string name="cmas_response_shelter" msgid="7301175579079615909">"وحدات الإيواء"</string>
    <string name="cmas_response_evacuate" msgid="5833170084430021095">"إجلاء"</string>
    <string name="cmas_response_prepare" msgid="8428073909753758319">"إعداد"</string>
    <string name="cmas_response_execute" msgid="284719420769568493">"تنفيذ"</string>
    <string name="cmas_response_monitor" msgid="681400164440495749">"الإشراف"</string>
    <string name="cmas_response_avoid" msgid="156419597612629270">"تجنب"</string>
    <string name="cmas_response_assess" msgid="9043534222710563415">"تقييم"</string>
    <string name="cmas_response_none" msgid="5149009359674452959">"لا شيء"</string>
    <string name="cmas_severity_heading" msgid="8437057117822305243">"الخطورة:"</string>
    <string name="cmas_severity_extreme" msgid="1312013282860183082">"قصوى"</string>
    <string name="cmas_severity_severe" msgid="7504359209737074524">"بالغة"</string>
    <string name="cmas_urgency_heading" msgid="8218282767913431492">"طوارئ:"</string>
    <string name="cmas_urgency_immediate" msgid="1577485208196449288">"فورًا"</string>
    <string name="cmas_urgency_expected" msgid="6830831119872375936">"المتوقع"</string>
    <string name="cmas_certainty_heading" msgid="8374669249736439193">"التيقن:"</string>
    <string name="cmas_certainty_observed" msgid="3668549749352106472">"تمت الملاحظة"</string>
    <string name="cmas_certainty_likely" msgid="4254497828943291749">"الاحتمالية"</string>
    <string name="delivery_time_heading" msgid="5980836543433619329">"تم التلقي:"</string>
    <string name="notification_multiple" msgid="5121978148152124860">"<xliff:g id="COUNT">%s</xliff:g> من الاشعارات غير المقروءة."</string>
    <string name="notification_multiple_title" msgid="1523638925739947855">"اشعارات جديدة"</string>
    <string name="show_cmas_opt_out_summary" msgid="4370292554938680862">"‏إظهار حوار تعطيل بعد عرض أول تنبيه CMAS (بخلاف التنبيه الرئاسي)"</string>
    <string name="show_cmas_opt_out_title" msgid="9182104842820171132">"عرض مربع حوار التعطيل"</string>
    <string name="cmas_opt_out_dialog_text" msgid="7529010670998259128">"أنت حاليًا تتلقى اشعارات طوارئ. هل تريد متابعة تلقي اشعارات الطوارئ؟"</string>
    <string name="cmas_opt_out_button_yes" msgid="7248930667195432936">"نعم"</string>
    <string name="cmas_opt_out_button_no" msgid="3110484064328538553">"لا"</string>
<<<<<<< HEAD
  <string-array name="alert_sound_duration_entries">
    <item msgid="5353482200312892037">"ثانيتان"</item>
    <item msgid="5656092384277009212">"٤ ثوانٍ"</item>
    <item msgid="253564899252909788">"٦ ثوانٍ"</item>
    <item msgid="7514102744524534421">"۸ ثوانٍ"</item>
    <item msgid="6062562309271376642">"۱۰ ثوانٍ"</item>
  </string-array>
=======
>>>>>>> a1d1ada0
  <string-array name="alert_reminder_interval_entries">
    <item msgid="6595211083588795160">"مرة واحدة"</item>
    <item msgid="9097229303902157183">"كل دقيقتين"</item>
    <item msgid="5676933700148002666">"كل ۱۵ دقيقة"</item>
    <item msgid="694355015442188708">"إيقاف"</item>
  </string-array>
</resources><|MERGE_RESOLUTION|>--- conflicted
+++ resolved
@@ -107,16 +107,6 @@
     <string name="cmas_opt_out_dialog_text" msgid="7529010670998259128">"أنت حاليًا تتلقى اشعارات طوارئ. هل تريد متابعة تلقي اشعارات الطوارئ؟"</string>
     <string name="cmas_opt_out_button_yes" msgid="7248930667195432936">"نعم"</string>
     <string name="cmas_opt_out_button_no" msgid="3110484064328538553">"لا"</string>
-<<<<<<< HEAD
-  <string-array name="alert_sound_duration_entries">
-    <item msgid="5353482200312892037">"ثانيتان"</item>
-    <item msgid="5656092384277009212">"٤ ثوانٍ"</item>
-    <item msgid="253564899252909788">"٦ ثوانٍ"</item>
-    <item msgid="7514102744524534421">"۸ ثوانٍ"</item>
-    <item msgid="6062562309271376642">"۱۰ ثوانٍ"</item>
-  </string-array>
-=======
->>>>>>> a1d1ada0
   <string-array name="alert_reminder_interval_entries">
     <item msgid="6595211083588795160">"مرة واحدة"</item>
     <item msgid="9097229303902157183">"كل دقيقتين"</item>
