<?xml version="1.0" encoding="UTF-8"?>
<!--  Copyright (C) 2011 The Android Open Source Project

     Licensed under the Apache License, Version 2.0 (the "License");
     you may not use this file except in compliance with the License.
     You may obtain a copy of the License at

          http://www.apache.org/licenses/LICENSE-2.0

     Unless required by applicable law or agreed to in writing, software
     distributed under the License is distributed on an "AS IS" BASIS,
     WITHOUT WARRANTIES OR CONDITIONS OF ANY KIND, either express or implied.
     See the License for the specific language governing permissions and
     limitations under the License.
 -->

<resources xmlns:android="http://schemas.android.com/apk/res/android"
    xmlns:xliff="urn:oasis:names:tc:xliff:document:1.2">
    <string name="app_label" msgid="7559008249836700599">"سیل براڈکاسٹس"</string>
    <string name="sms_cb_settings" msgid="3795852619005211509">"ایمرجنسی الرٹس"</string>
    <string name="cell_broadcast_settings_not_available" msgid="2612364350745967915">"سیل براڈکاسٹ کی ترتیبات اس صارف کیلئے دستیاب نہیں ہیں"</string>
    <string name="button_dismiss" msgid="1234221657930516287">"ٹھیک ہے"</string>
    <string name="no_cell_broadcasts" msgid="5409324337492758562">"آپ کے علاقے میں کوئی فعال الرٹس نہیں ہیں۔ آپ ترتیبات مینو کا اختیار استعمال کرکے الرٹ کی ترتیبات تبدیل کر سکتے ہیں۔"</string>
    <string name="menu_preferences" msgid="3596514894131599202">"ترتیبات"</string>
    <string name="menu_delete_all" msgid="3940997343921149800">"براڈکاسٹس حذف کریں"</string>
    <string name="message_options" msgid="3178489901903589574">"پیغام کے اختیارات"</string>
    <string name="menu_view_details" msgid="1040989019045280975">"تفصیلات دیکھیں"</string>
    <string name="menu_delete" msgid="128380070910799366">"براڈکاسٹ حذف کریں"</string>
    <string name="view_details_title" msgid="1780427629491781473">"الرٹ کی تفصیلات"</string>
    <string name="confirm_delete_broadcast" msgid="2540199303730232322">"یہ براڈکاسٹ حذف کریں؟"</string>
    <string name="confirm_delete_all_broadcasts" msgid="2924444089047280871">"سبھی موصولہ براڈکاست پیغامات حذف کریں؟"</string>
    <string name="button_delete" msgid="4672451757925194350">"حذف کریں"</string>
    <string name="button_cancel" msgid="7479958360523246140">"منسوخ کریں"</string>
    <string name="etws_earthquake_warning" msgid="6428741104423152511">"زلزلہ کی وارننگ"</string>
    <string name="etws_tsunami_warning" msgid="6173964105145900312">"سونامی کی وارننگ"</string>
    <string name="etws_earthquake_and_tsunami_warning" msgid="662449983177407681">"زلزلہ اور سونامی کی وارننگ"</string>
    <string name="etws_test_message" msgid="8447820262584381894">"‏ETWS ٹیسٹ پیغام"</string>
    <string name="etws_other_emergency_type" msgid="5233080551309721499">"ہنگامی وارننگ"</string>
    <string name="cmas_presidential_level_alert" msgid="1209234030582361001">"صدارتی الرٹس"</string>
    <string name="cmas_extreme_alert" msgid="2588720613319969289">"ہنگامی الرٹ: انتہائی"</string>
    <string name="cmas_severe_alert" msgid="4135809475315826913">"ہنگامی الرٹ: شدید"</string>
    <string name="cmas_amber_alert" msgid="6154867710264778887">"‏بچے کا اغوا (Amber الرٹ)"</string>
    <string name="cmas_required_monthly_test" msgid="6464047268150108932">"ہنگامی الرٹ کی ماہانہ جانچ"</string>
    <string name="cmas_exercise_alert" msgid="2892255514938370321">"ہنگامی الرٹ (مشق)"</string>
    <string name="cmas_operator_defined_alert" msgid="8755372450810011476">"ہنگامی الرٹ (آپریٹر)"</string>
    <string name="pws_other_message_identifiers" msgid="1813329661891149820">"ہنگامی الرٹ"</string>
    <string name="cb_other_message_identifiers" msgid="5790068194529377210">"براڈ کاسٹ کے پیغامات"</string>
    <string name="emergency_alerts_title" msgid="6605036374197485429">"الرٹس"</string>
    <string name="notification_channel_broadcast_messages" msgid="880704362482824524">"براڈ کاسٹ کے پیغامات"</string>
    <string name="enable_emergency_alerts_title" msgid="2103482403462548059">"انتباہات کی اجازت دیں"</string>
    <!-- no translation found for enable_emergency_alerts_summary (8171013771243907245) -->
    <skip />
    <string name="alert_reminder_interval_title" msgid="7466642011937564868">"انتباہ کی یاد دہانی کی آواز"</string>
    <string name="enable_alert_speech_title" msgid="8052104771053526941">"الرٹ کا پیغام بولیں"</string>
    <string name="enable_alert_speech_summary" msgid="356086178962268831">"ہنگامی الرٹ کے پیغامات بولنے کیلئے ٹیکسٹ ٹو اسپیچ کا استعمال کریں"</string>
    <string name="emergency_alert_history_title" msgid="8310173569237268431">"ایمرجنسی الرٹ کی سر گزشت"</string>
    <string name="alert_preferences_title" msgid="6001469026393248468">"انتباہ کی ترجیحات"</string>
    <string name="enable_etws_test_alerts_title" msgid="3593533226735441539">"‏ETWS ٹیسٹ براڈکاسٹس"</string>
    <string name="enable_etws_test_alerts_summary" msgid="8746155402612927306">"زلزلہ سونامی وارننگ سسٹم کیلئے ٹیسٹ براڈکاسٹس"</string>
    <string name="enable_cmas_extreme_threat_alerts_title" msgid="5416260219062637770">"انتہائی خطرات"</string>
    <string name="enable_cmas_extreme_threat_alerts_summary" msgid="5832146246627518123">"زندگی اور املاک کو انتہائی خطرات"</string>
    <string name="enable_cmas_severe_threat_alerts_title" msgid="1066172973703410042">"شدید خطرات"</string>
    <string name="enable_cmas_severe_threat_alerts_summary" msgid="5292443310309039223">"زندگی اور املاک کو شدید خطرات"</string>
    <string name="enable_cmas_amber_alerts_title" msgid="1475030503498979651">"‏AMBER الرٹس"</string>
    <string name="enable_cmas_amber_alerts_summary" msgid="4495233280416889667">"بچوں کے اغوا کی ایمرجنسی بلیٹینز"</string>
    <string name="enable_cmas_test_alerts_title" msgid="9000272842269750162">"‏CMAS ٹیسٹ براڈکاسٹس"</string>
    <string name="enable_cmas_test_alerts_summary" msgid="2694842049601559724">"کمرشل موبائل الرٹ سسٹم کیلئے ٹیسٹ براڈکاسٹس"</string>
    <string name="enable_alert_vibrate_title" msgid="982817538757982090">"وائبریٹ"</string>
    <string name="use_full_volume_title" msgid="8581439612945182255">"پورا والیوم استعمال کریں"</string>
    <string name="use_full_volume_summary" msgid="3560764277281704697">"دیگر والیوم اور ڈسٹرب نہ کریں کی ترجیحات کو نظر انداز کریں"</string>
<<<<<<< HEAD
    <!-- no translation found for enable_channel_50_alerts_title (2793444925039251306) -->
    <skip />
    <!-- no translation found for enable_channel_50_alerts_summary (1638919917695623789) -->
    <skip />
=======
    <string name="enable_area_update_info_alerts_title" msgid="2793444925039251306">"علاقائی اپ ڈیٹ کے نشریات"</string>
    <string name="enable_area_update_info_alerts_summary" msgid="1638919917695623789">"‏SIM کی صورتحال میں موجود اپ ڈیٹ کی معلومات دکھائیں"</string>
>>>>>>> 424bb84c
    <string name="category_dev_settings_title" msgid="6194393458398329994">"ڈیولپر کے اختیارات"</string>
    <string name="cmas_category_heading" msgid="3923503130776640717">"الرٹ کا زمرہ:"</string>
    <string name="cmas_category_geo" msgid="4979494217069688527">"ارضی طبیعیات سے متعلق"</string>
    <string name="cmas_category_met" msgid="7563732573851773537">"موسمیاتی"</string>
    <string name="cmas_category_safety" msgid="2986472639641883453">"حفاظت"</string>
    <string name="cmas_category_security" msgid="2549520159044403704">"سیکیورٹی"</string>
    <string name="cmas_category_rescue" msgid="4907571719983321086">"بچاؤ"</string>
    <string name="cmas_category_fire" msgid="3331981591918341119">"آگ"</string>
    <string name="cmas_category_health" msgid="312569774587117324">"صحت"</string>
    <string name="cmas_category_env" msgid="9213088574227522961">"ماحولیاتی"</string>
    <string name="cmas_category_transport" msgid="5014901635987361642">"نقل و حمل"</string>
    <string name="cmas_category_infra" msgid="3558151044446851398">"بنیادی ڈھانچہ"</string>
    <string name="cmas_category_cbrne" msgid="240421557913603971">"کیمیائی/حیاتیاتی/جوہری/دھماکہ خیز"</string>
    <string name="cmas_category_other" msgid="6158932360790744360">"دیگر"</string>
    <string name="cmas_response_heading" msgid="4205379547245540163">"جواب کی قسم:"</string>
    <string name="cmas_response_shelter" msgid="7301175579079615909">"پناہ لیں"</string>
    <string name="cmas_response_evacuate" msgid="5833170084430021095">"خالی کریں"</string>
    <string name="cmas_response_prepare" msgid="8428073909753758319">"تیاری کریں"</string>
    <string name="cmas_response_execute" msgid="284719420769568493">"عمل میں لائیں"</string>
    <string name="cmas_response_monitor" msgid="681400164440495749">"مانیٹر کریں"</string>
    <string name="cmas_response_avoid" msgid="156419597612629270">"بچیں"</string>
    <string name="cmas_response_assess" msgid="9043534222710563415">"جائزہ لیں"</string>
    <string name="cmas_response_none" msgid="5149009359674452959">"کوئی نہیں"</string>
    <string name="cmas_severity_heading" msgid="8437057117822305243">"شدت:"</string>
    <string name="cmas_severity_extreme" msgid="1312013282860183082">"انتہائی"</string>
    <string name="cmas_severity_severe" msgid="7504359209737074524">"شدید"</string>
    <string name="cmas_urgency_heading" msgid="8218282767913431492">"فوری ضرورت:"</string>
    <string name="cmas_urgency_immediate" msgid="1577485208196449288">"فوری"</string>
    <string name="cmas_urgency_expected" msgid="6830831119872375936">"متوقع"</string>
    <string name="cmas_certainty_heading" msgid="8374669249736439193">"تیّقین:"</string>
    <string name="cmas_certainty_observed" msgid="3668549749352106472">"مشاہدہ کردہ"</string>
    <string name="cmas_certainty_likely" msgid="4254497828943291749">"امکان"</string>
    <string name="delivery_time_heading" msgid="5980836543433619329">"موصولہ:"</string>
    <string name="notification_multiple" msgid="5121978148152124860">"<xliff:g id="COUNT">%s</xliff:g> بغیر پڑھے ہوئے الرٹس۔"</string>
    <string name="notification_multiple_title" msgid="1523638925739947855">"نئے الرٹس"</string>
    <string name="show_cmas_opt_out_summary" msgid="4370292554938680862">"‏پہلا CMAS الرٹ ڈسپلے کرنے کے بعد ایک آپٹ آؤٹ ڈائیلاگ دکھائیں (صدارتی الرٹ کے علاوہ)۔"</string>
    <string name="show_cmas_opt_out_title" msgid="9182104842820171132">"آپٹ آؤٹ ڈائیلاگ دکھائیں"</string>
    <string name="cmas_opt_out_dialog_text" msgid="7529010670998259128">"آپ کو فی الحال ہنگامی الرٹس موصول ہو رہے ہیں۔ کیا آپ ہنگامی الرٹس حاصل کرتے رہنا چاہتے ہیں؟"</string>
    <string name="cmas_opt_out_button_yes" msgid="7248930667195432936">"ہاں"</string>
    <string name="cmas_opt_out_button_no" msgid="3110484064328538553">"نہیں"</string>
    <string name="cb_list_activity_title" msgid="1433502151877791724">"ایمرجنسی الرٹ کی سر گزشت"</string>
  <string-array name="alert_reminder_interval_entries">
    <item msgid="6595211083588795160">"ایک بار"</item>
    <item msgid="9097229303902157183">"ہر 2 منٹ پر"</item>
    <item msgid="5718214950343391480">"ہر 5 منٹ میں"</item>
    <item msgid="3863339891188103437">"ہر 15 منٹ میں"</item>
    <item msgid="6868848414437854609">"آف"</item>
  </string-array>
</resources><|MERGE_RESOLUTION|>--- conflicted
+++ resolved
@@ -68,15 +68,8 @@
     <string name="enable_alert_vibrate_title" msgid="982817538757982090">"وائبریٹ"</string>
     <string name="use_full_volume_title" msgid="8581439612945182255">"پورا والیوم استعمال کریں"</string>
     <string name="use_full_volume_summary" msgid="3560764277281704697">"دیگر والیوم اور ڈسٹرب نہ کریں کی ترجیحات کو نظر انداز کریں"</string>
-<<<<<<< HEAD
-    <!-- no translation found for enable_channel_50_alerts_title (2793444925039251306) -->
-    <skip />
-    <!-- no translation found for enable_channel_50_alerts_summary (1638919917695623789) -->
-    <skip />
-=======
     <string name="enable_area_update_info_alerts_title" msgid="2793444925039251306">"علاقائی اپ ڈیٹ کے نشریات"</string>
     <string name="enable_area_update_info_alerts_summary" msgid="1638919917695623789">"‏SIM کی صورتحال میں موجود اپ ڈیٹ کی معلومات دکھائیں"</string>
->>>>>>> 424bb84c
     <string name="category_dev_settings_title" msgid="6194393458398329994">"ڈیولپر کے اختیارات"</string>
     <string name="cmas_category_heading" msgid="3923503130776640717">"الرٹ کا زمرہ:"</string>
     <string name="cmas_category_geo" msgid="4979494217069688527">"ارضی طبیعیات سے متعلق"</string>
