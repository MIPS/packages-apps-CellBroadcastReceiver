<?xml version="1.0" encoding="UTF-8"?>
<!--  Copyright (C) 2011 The Android Open Source Project

     Licensed under the Apache License, Version 2.0 (the "License");
     you may not use this file except in compliance with the License.
     You may obtain a copy of the License at

          http://www.apache.org/licenses/LICENSE-2.0

     Unless required by applicable law or agreed to in writing, software
     distributed under the License is distributed on an "AS IS" BASIS,
     WITHOUT WARRANTIES OR CONDITIONS OF ANY KIND, either express or implied.
     See the License for the specific language governing permissions and
     limitations under the License.
 -->

<resources xmlns:android="http://schemas.android.com/apk/res/android"
    xmlns:xliff="urn:oasis:names:tc:xliff:document:1.2">
    <string name="app_label" msgid="7559008249836700599">"Емитовања оператера"</string>
    <string name="sms_cb_settings" msgid="3795852619005211509">"Хитна обавештења"</string>
    <string name="cell_broadcast_settings_not_available" msgid="2612364350745967915">"Подешавања за поруке за мобилне уређаје на локалитету нису доступна за овог корисника"</string>
    <string name="button_dismiss" msgid="1234221657930516287">"Потврди"</string>
    <string name="no_cell_broadcasts" msgid="5409324337492758562">"Нема активних упозорења у вашој области. Подешавања упозорења можете да промените помоћу опције менија Подешавања."</string>
    <string name="menu_preferences" msgid="3596514894131599202">"Подешавања"</string>
    <string name="menu_delete_all" msgid="3940997343921149800">"Избриши емитовања"</string>
    <string name="message_options" msgid="3178489901903589574">"Опције порука"</string>
    <string name="menu_view_details" msgid="1040989019045280975">"Прикажи детаље"</string>
    <string name="menu_delete" msgid="128380070910799366">"Избриши емитовање"</string>
    <string name="view_details_title" msgid="1780427629491781473">"Детаљи упозорења"</string>
    <string name="confirm_delete_broadcast" msgid="2540199303730232322">"Желите ли да избришете ово емитовање?"</string>
    <string name="confirm_delete_all_broadcasts" msgid="2924444089047280871">"Желите ли да избришете све примљене поруке емитовања?"</string>
    <string name="button_delete" msgid="4672451757925194350">"Избриши"</string>
    <string name="button_cancel" msgid="7479958360523246140">"Откажи"</string>
    <string name="etws_earthquake_warning" msgid="6428741104423152511">"Упозорење о земљотресу"</string>
    <string name="etws_tsunami_warning" msgid="6173964105145900312">"Упозорење о цунамију"</string>
    <string name="etws_earthquake_and_tsunami_warning" msgid="662449983177407681">"Упозорење о земљотресу и цунамију"</string>
    <string name="etws_test_message" msgid="8447820262584381894">"ETWS пробна порука"</string>
    <string name="etws_other_emergency_type" msgid="5233080551309721499">"Упозорење о хитном случају"</string>
    <string name="cmas_presidential_level_alert" msgid="1209234030582361001">"Обавештење председника"</string>
    <string name="cmas_extreme_alert" msgid="2588720613319969289">"Обавештење о хитном случају: eкстремно"</string>
    <string name="cmas_severe_alert" msgid="4135809475315826913">"Обавештење о хитном случају: Озбиљно"</string>
    <string name="cmas_amber_alert" msgid="6154867710264778887">"Отмица детета (Amber обавештење)"</string>
    <string name="cmas_required_monthly_test" msgid="6464047268150108932">"Месечно тестирање обавештења о хитном случају"</string>
    <string name="cmas_exercise_alert" msgid="2892255514938370321">"Обавештење о хитном случају (вежба)"</string>
    <string name="cmas_operator_defined_alert" msgid="8755372450810011476">"Обавештење о хитном случају (оператер)"</string>
    <string name="pws_other_message_identifiers" msgid="1813329661891149820">"Обавештење о хитном случају"</string>
    <string name="cb_other_message_identifiers" msgid="5790068194529377210">"Поруке о емитовању"</string>
    <string name="emergency_alerts_title" msgid="6605036374197485429">"Обавештења"</string>
    <string name="notification_channel_broadcast_messages" msgid="880704362482824524">"Поруке о емитовању"</string>
    <string name="enable_emergency_alerts_title" msgid="2103482403462548059">"Дозволи обавештења"</string>
    <!-- no translation found for enable_emergency_alerts_summary (8171013771243907245) -->
    <skip />
    <string name="alert_reminder_interval_title" msgid="7466642011937564868">"Звук подсетника за обавештења"</string>
    <string name="enable_alert_speech_title" msgid="8052104771053526941">"Изговорите поруку обавештења"</string>
    <string name="enable_alert_speech_summary" msgid="356086178962268831">"Користите опцију претварања текста у говор за изговарање порука обавештења о хитном случају"</string>
    <string name="emergency_alert_history_title" msgid="8310173569237268431">"Историја хитних обавештења"</string>
    <string name="alert_preferences_title" msgid="6001469026393248468">"Подешавања обавештења"</string>
    <string name="enable_etws_test_alerts_title" msgid="3593533226735441539">"ETWS пробна емитовања"</string>
    <string name="enable_etws_test_alerts_summary" msgid="8746155402612927306">"Пробна емитовања за систем упозорења о земљотресу и цунамију (ETWS)"</string>
    <string name="enable_cmas_extreme_threat_alerts_title" msgid="5416260219062637770">"Екстремне опасности"</string>
    <string name="enable_cmas_extreme_threat_alerts_summary" msgid="5832146246627518123">"Екстремна опасност по живот и имовину"</string>
    <string name="enable_cmas_severe_threat_alerts_title" msgid="1066172973703410042">"Озбиљне опасности"</string>
    <string name="enable_cmas_severe_threat_alerts_summary" msgid="5292443310309039223">"Озбиљна опасност по живот и имовину"</string>
    <string name="enable_cmas_amber_alerts_title" msgid="1475030503498979651">"AMBER обавештења"</string>
    <string name="enable_cmas_amber_alerts_summary" msgid="4495233280416889667">"Објаве у вези са отмицом детета"</string>
    <string name="enable_cmas_test_alerts_title" msgid="9000272842269750162">"CMAS пробна емитовања"</string>
    <string name="enable_cmas_test_alerts_summary" msgid="2694842049601559724">"Пробна емитовања за Комерцијални систем упозорења за мобилне уређаје (CMAS)"</string>
    <string name="enable_alert_vibrate_title" msgid="982817538757982090">"Вибрирај"</string>
    <string name="use_full_volume_title" msgid="8581439612945182255">"Користи највећу јачину звука"</string>
    <string name="use_full_volume_summary" msgid="3560764277281704697">"Занемарује друга подешавања за Јачину звука и Не узнемиравај"</string>
<<<<<<< HEAD
    <!-- no translation found for enable_channel_50_alerts_title (2793444925039251306) -->
    <skip />
    <!-- no translation found for enable_channel_50_alerts_summary (1638919917695623789) -->
    <skip />
=======
    <string name="enable_area_update_info_alerts_title" msgid="2793444925039251306">"Обавештења о ажурирању подручја"</string>
    <string name="enable_area_update_info_alerts_summary" msgid="1638919917695623789">"Приказуј информације о ажурирању у статусу SIM картице"</string>
>>>>>>> 424bb84c
    <string name="category_dev_settings_title" msgid="6194393458398329994">"Опције за програмера"</string>
    <string name="cmas_category_heading" msgid="3923503130776640717">"Категорија упозорења:"</string>
    <string name="cmas_category_geo" msgid="4979494217069688527">"Геофизичка"</string>
    <string name="cmas_category_met" msgid="7563732573851773537">"Метеоролошка"</string>
    <string name="cmas_category_safety" msgid="2986472639641883453">"Сигурност"</string>
    <string name="cmas_category_security" msgid="2549520159044403704">"Безбедност"</string>
    <string name="cmas_category_rescue" msgid="4907571719983321086">"Спасавање"</string>
    <string name="cmas_category_fire" msgid="3331981591918341119">"Пожар"</string>
    <string name="cmas_category_health" msgid="312569774587117324">"Здравствена"</string>
    <string name="cmas_category_env" msgid="9213088574227522961">"Еколошка"</string>
    <string name="cmas_category_transport" msgid="5014901635987361642">"Превоз"</string>
    <string name="cmas_category_infra" msgid="3558151044446851398">"Инфраструктура"</string>
    <string name="cmas_category_cbrne" msgid="240421557913603971">"Хемијска/биолошка/нуклеарна/експлозивна"</string>
    <string name="cmas_category_other" msgid="6158932360790744360">"Друго"</string>
    <string name="cmas_response_heading" msgid="4205379547245540163">"Тип одговора:"</string>
    <string name="cmas_response_shelter" msgid="7301175579079615909">"Пронађи склониште"</string>
    <string name="cmas_response_evacuate" msgid="5833170084430021095">"Евакуисати"</string>
    <string name="cmas_response_prepare" msgid="8428073909753758319">"Обавити припреме"</string>
    <string name="cmas_response_execute" msgid="284719420769568493">"Обави"</string>
    <string name="cmas_response_monitor" msgid="681400164440495749">"Надгледај"</string>
    <string name="cmas_response_avoid" msgid="156419597612629270">"Избегни"</string>
    <string name="cmas_response_assess" msgid="9043534222710563415">"Процени"</string>
    <string name="cmas_response_none" msgid="5149009359674452959">"Ништа"</string>
    <string name="cmas_severity_heading" msgid="8437057117822305243">"Озбиљност:"</string>
    <string name="cmas_severity_extreme" msgid="1312013282860183082">"Екстремно"</string>
    <string name="cmas_severity_severe" msgid="7504359209737074524">"Озбиљно"</string>
    <string name="cmas_urgency_heading" msgid="8218282767913431492">"Хитност:"</string>
    <string name="cmas_urgency_immediate" msgid="1577485208196449288">"Одмах"</string>
    <string name="cmas_urgency_expected" msgid="6830831119872375936">"Очекивано"</string>
    <string name="cmas_certainty_heading" msgid="8374669249736439193">"Извесност:"</string>
    <string name="cmas_certainty_observed" msgid="3668549749352106472">"Уочено"</string>
    <string name="cmas_certainty_likely" msgid="4254497828943291749">"Вероватно"</string>
    <string name="delivery_time_heading" msgid="5980836543433619329">"Примљена:"</string>
    <string name="notification_multiple" msgid="5121978148152124860">"<xliff:g id="COUNT">%s</xliff:g> непрочитана(их) упозорења."</string>
    <string name="notification_multiple_title" msgid="1523638925739947855">"Нова упозорења"</string>
    <string name="show_cmas_opt_out_summary" msgid="4370292554938680862">"Прикажи дијалог за онемогућавање након приказа првог CMAS упозорења (осим председничког упозорења)."</string>
    <string name="show_cmas_opt_out_title" msgid="9182104842820171132">"Прикажи дијалог за онемогућавање"</string>
    <string name="cmas_opt_out_dialog_text" msgid="7529010670998259128">"Тренутно примате упозорења о хитним случајевима. Желите ли да наставите да их примате?"</string>
    <string name="cmas_opt_out_button_yes" msgid="7248930667195432936">"Да"</string>
    <string name="cmas_opt_out_button_no" msgid="3110484064328538553">"He"</string>
    <string name="cb_list_activity_title" msgid="1433502151877791724">"Историја обавештења о хитним случајевима"</string>
  <string-array name="alert_reminder_interval_entries">
    <item msgid="6595211083588795160">"Једанпут"</item>
    <item msgid="9097229303902157183">"Свака 2 минута"</item>
    <item msgid="5718214950343391480">"Сваких 5 минута"</item>
    <item msgid="3863339891188103437">"Сваких 15 минута"</item>
    <item msgid="6868848414437854609">"Искључено"</item>
  </string-array>
</resources><|MERGE_RESOLUTION|>--- conflicted
+++ resolved
@@ -68,15 +68,8 @@
     <string name="enable_alert_vibrate_title" msgid="982817538757982090">"Вибрирај"</string>
     <string name="use_full_volume_title" msgid="8581439612945182255">"Користи највећу јачину звука"</string>
     <string name="use_full_volume_summary" msgid="3560764277281704697">"Занемарује друга подешавања за Јачину звука и Не узнемиравај"</string>
-<<<<<<< HEAD
-    <!-- no translation found for enable_channel_50_alerts_title (2793444925039251306) -->
-    <skip />
-    <!-- no translation found for enable_channel_50_alerts_summary (1638919917695623789) -->
-    <skip />
-=======
     <string name="enable_area_update_info_alerts_title" msgid="2793444925039251306">"Обавештења о ажурирању подручја"</string>
     <string name="enable_area_update_info_alerts_summary" msgid="1638919917695623789">"Приказуј информације о ажурирању у статусу SIM картице"</string>
->>>>>>> 424bb84c
     <string name="category_dev_settings_title" msgid="6194393458398329994">"Опције за програмера"</string>
     <string name="cmas_category_heading" msgid="3923503130776640717">"Категорија упозорења:"</string>
     <string name="cmas_category_geo" msgid="4979494217069688527">"Геофизичка"</string>
