--- conflicted
+++ resolved
@@ -531,13 +531,9 @@
                 }
             }
         }
-<<<<<<< HEAD
         audioIntent.putExtra(CellBroadcastAlertAudio.ALERT_AUDIO_TONE_TYPE, alertType);
-=======
-        audioIntent.putExtra(CellBroadcastAlertAudio.ALERT_AUDIO_TONE_TYPE, toneType);
         audioIntent.putExtra(CellBroadcastAlertAudio.ALERT_AUDIO_VIBRATE_EXTRA,
                 prefs.getBoolean(CellBroadcastSettings.KEY_ENABLE_ALERT_VIBRATE, true));
->>>>>>> b284c430
 
         String messageBody = message.getMessageBody();
 
